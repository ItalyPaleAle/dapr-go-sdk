package client

import (
	"context"
	"encoding/json"
	"log"

	"github.com/pkg/errors"

	pb "github.com/dapr/go-sdk/dapr/proto/runtime/v1"
)

// PublishEventOption is the type for the functional option.
type PublishEventOption func(*pb.PublishEventRequest)

// PublishEvent publishes data onto specific pubsub topic.
func (c *GRPCClient) PublishEvent(ctx context.Context, pubsubName, topicName string, data interface{}, opts ...PublishEventOption) error {
	if pubsubName == "" {
		return errors.New("pubsubName name required")
	}
	if topicName == "" {
		return errors.New("topic name required")
	}

	request := &pb.PublishEventRequest{
		PubsubName: pubsubName,
		Topic:      topicName,
	}
	for _, opt := range opts {
		opt(request)
	}

	if data != nil {
		switch d := data.(type) {
		case []byte:
			request.Data = d
		case string:
			request.Data = []byte(d)
		default:
			var err error
			request.DataContentType = "application/json"
			request.Data, err = json.Marshal(d)
			if err != nil {
				return errors.WithMessage(err, "error serializing input struct")
			}
		}
	}

	_, err := c.protoClient.PublishEvent(c.withAuthToken(ctx), request)
	if err != nil {
		return errors.Wrapf(err, "error publishing event unto %s topic", topicName)
	}

	return nil
}

<<<<<<< HEAD
// PublishEventWithContentType can be passed as option to PublishEvent to set an explicit Content-Type.
func PublishEventWithContentType(contentType string) PublishEventOption {
	return func(e *pb.PublishEventRequest) {
		e.DataContentType = contentType
=======
// PublishEventfromCustomContent serializes an struct and publishes its contents as data (JSON) onto topic in specific pubsub component.
func (c *GRPCClient) PublishEventfromCustomContent(ctx context.Context, pubsubName, topicName string, data interface{}) error {
	if pubsubName == "" {
		return errors.New("pubsubName name required")
	}
	if topicName == "" {
		return errors.New("topic name required")
	}

	bytes, err := json.Marshal(data)
	if err != nil {
		return errors.WithMessage(err, "error serializing input struct")
>>>>>>> de5cf935
	}
}

// PublishEventWithMetadata can be passed as option to PublishEvent to set metadata.
func PublishEventWithMetadata(metadata map[string]string) PublishEventOption {
	return func(e *pb.PublishEventRequest) {
		e.Metadata = metadata
	}
}

// PublishEventfromCustomContent serializes an struct and publishes its contents as data (JSON) onto topic in specific pubsub component.
// DEPRECATED: This method is deprecated and will be removed in a future version of the SDK. Please use `PublishEvent` instead.
func (c *GRPCClient) PublishEventfromCustomContent(ctx context.Context, pubsubName, topicName string, data interface{}) error {
	log.Println("DEPRECATED: client.PublishEventfromCustomContent is deprecated and will be removed in a future version of the SDK. Please use `PublishEvent` instead.")

	// Perform the JSON marshaling here just in case someone passed a []byte or string as data
	enc, err := json.Marshal(data)
	if err != nil {
		return errors.WithMessage(err, "error serializing input struct")
	}

	return c.PublishEvent(ctx, pubsubName, topicName, enc, PublishEventWithContentType("application/json"))
}<|MERGE_RESOLUTION|>--- conflicted
+++ resolved
@@ -54,25 +54,10 @@
 	return nil
 }
 
-<<<<<<< HEAD
 // PublishEventWithContentType can be passed as option to PublishEvent to set an explicit Content-Type.
 func PublishEventWithContentType(contentType string) PublishEventOption {
 	return func(e *pb.PublishEventRequest) {
 		e.DataContentType = contentType
-=======
-// PublishEventfromCustomContent serializes an struct and publishes its contents as data (JSON) onto topic in specific pubsub component.
-func (c *GRPCClient) PublishEventfromCustomContent(ctx context.Context, pubsubName, topicName string, data interface{}) error {
-	if pubsubName == "" {
-		return errors.New("pubsubName name required")
-	}
-	if topicName == "" {
-		return errors.New("topic name required")
-	}
-
-	bytes, err := json.Marshal(data)
-	if err != nil {
-		return errors.WithMessage(err, "error serializing input struct")
->>>>>>> de5cf935
 	}
 }
 
